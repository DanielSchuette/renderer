*.o
*.a
*.d
*.pdf
*.tga
<<<<<<< HEAD

test_suite
prog
renderer
=======
>>>>>>> 7e412fc3
gmon.out
analysis.txt
tags

build/
bin/<|MERGE_RESOLUTION|>--- conflicted
+++ resolved
@@ -3,15 +3,12 @@
 *.d
 *.pdf
 *.tga
-<<<<<<< HEAD
+*.txt
+gmon.out
 
 test_suite
 prog
 renderer
-=======
->>>>>>> 7e412fc3
-gmon.out
-analysis.txt
 tags
 
 build/
